--- conflicted
+++ resolved
@@ -68,20 +68,11 @@
  * `case Const(name,typ) =>` also match [[Cterm]]s.
  */
 sealed abstract class Term extends FutureValue {
-<<<<<<< HEAD
-  /** Transforms this term into an [[mlValue.MLValue MLValue]] containing this term. This causes transfer of
+  /** Transforms this term into an [[mlvalue.MLValue MLValue]] containing this term. This causes transfer of
    * the term to Isabelle only the first time it is accessed (and not at all if the term
    * came from the Isabelle process). */
   val mlValue : MLValue[Term]
   /** [[control.Isabelle Isabelle]] instance relative to which this term was constructed. */
-=======
-  // TODO document members
-  /** Transforms this term into an [[mlvalue.MLValue MLValue]] containing this term. This causes transfer of
-   * the term to Isabelle only the first time it is accessed (and not at all if the term
-   * came from the Isabelle process). */
-  val mlValue : MLValue[Term]
-  /** [[control.Isabelle]] instance relative to which this term was constructed. */
->>>>>>> e4c311d6
   implicit val isabelle : Isabelle
   /** Produces a string representation of this term. Uses the Isabelle pretty printer.
    * @param ctxt The Isabelle proof context to use (this contains syntax declarations etc.) */
